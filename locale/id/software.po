--- conflicted
+++ resolved
@@ -6,13 +6,8 @@
 msgstr ""
 "Project-Id-Version: @PACKAGE@\n"
 "Report-Msgid-Bugs-To: \n"
-<<<<<<< HEAD
 "POT-Creation-Date: 2019-05-07 11:33+0200\n"
-"PO-Revision-Date: 2019-04-27 19:24+0000\n"
-=======
-"POT-Creation-Date: 2019-02-12 16:59+0100\n"
 "PO-Revision-Date: 2019-05-14 23:55+0000\n"
->>>>>>> cc15f2d6
 "Last-Translator: Kukuh Syafaat <syafaatkukuh@gmail.com>\n"
 "Language-Team: Indonesian <https://l10n.opensuse.org/projects/software-o-o/"
 "master/id/>\n"
@@ -960,23 +955,11 @@
 "Porta ini tidak didukung secara resmi, dan tidak stabil seperti distribusi "
 "resmi."
 
-<<<<<<< HEAD
+##: ../app/data/tumbleweed.yml.erb:109
+#msgid "They are not tested as thoroughly as the [Tumbleweed media](%{tw})"
+#msgstr "Mereka tidak diuji secara menyeluruh seperti %{tumbleweed_media}."
+
 #: ../app/data/tumbleweed.yml.erb:145
-=======
-#: ../app/data/tumbleweed.yml.erb:109
-msgid "They are not tested as thoroughly as the [Tumbleweed media](%{tw})"
-msgstr "Mereka tidak diuji secara menyeluruh seperti %{tumbleweed_media}."
-
-#: ../app/data/tumbleweed.yml.erb:107
-msgid ""
-"They cannot be used to install or upgrade Tumbleweed. Please use the "
-"[Tumbleweed media](%{tw}) instead"
-msgstr ""
-"Mereka tidak dapat digunakan untuk memasang atau meningkatkan Tumbleweed. "
-"Silakan gunakan [Media Tumbleweed] (%{tw}) sebagai gantinya"
-
-#: ../app/data/tumbleweed.yml.erb:108
->>>>>>> cc15f2d6
 msgid ""
 "They have a limited package and driver selection, so cannot be considered an "
 "accurate reflection as to whether Tumbleweed will work on your hardware or "
