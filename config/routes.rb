--- conflicted
+++ resolved
@@ -7,17 +7,10 @@
     match 'main/download' => :download
 
     match '121' => :release, :release => "121", :outdated => true
-<<<<<<< HEAD
-    match '121/:locale' => :release, :release => "121", :outdated => true
+    match '121/:locale' => :release, :release => "121", :outdated => true, :constraints => { :locale => /[\w]+/ }
     match ':release' => :release, :constraints => { :release => /[123][\d]+/ }, :format => false
-    match ':release/:locale' =>  :release, :constraints => { :release => /[123][\d]+/ }, :format => false
-    match 'developer/:locale' => :release, :release => "developer", :format => false
-=======
-    match '121/:locale' => :release, :release => "121", :outdated => true, :constraints => { :locale => /[\w]+/ }
-    match ':release' => :release, :constraints => { :release => /[\d]+/ }, :format => false
-    match ':release/:locale' =>  :release, :constraints => { :release => /[\d]+/, :locale => /[\w]+/ }, :format => false
+    match ':release/:locale' =>  :release, :constraints => { :release => /[123][\d]+/, :locale => /[\w]+/ }, :format => false
     match 'developer/:locale' => :release, :release => "developer", :format => false, :constraints => { :locale => /[\w]+/ }
->>>>>>> e8b73883
 
     match 'change_install' => :change_install
 
