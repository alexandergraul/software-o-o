--- conflicted
+++ resolved
@@ -9,103 +9,6 @@
   </div>
 </header>
 
-<<<<<<< HEAD
-<div class="container" role="main">
-  <div class="row">
-    <div class="col-lg-8 col-lg-offset-2 col-md-10 col-md-offset-1">
-      <h2 id="installation-media-intel"><%= _('Installation Media') %> - Intel 64-bit (x86_64)</h2>
-      <table>
-        <thead>
-          <tr>
-            <th>Tumbleweed</th>
-            <th><%= _('Size') %></th>
-            <th><%= _('Download Method') %></th>
-            <th><%= _('Checksum') %></th>
-          </tr>
-        </thead>
-        <tbody>
-          <tr>
-            <td>DVD/USB Stick</td>
-            <td>4.7GB</td>
-            <td>
-              <a href="http://download.opensuse.org/tumbleweed/iso/openSUSE-Tumbleweed-DVD-x86_64-Current.iso">
-                <%= _('Direct Link') %>
-                </a>
-              |
-              <a href="http://download.opensuse.org/tumbleweed/iso/openSUSE-Tumbleweed-DVD-x86_64-Current.iso.meta4">
-                Metalink
-              </a>
-              |
-              <a href="http://download.opensuse.org/tumbleweed/iso/openSUSE-Tumbleweed-DVD-x86_64-Current.iso?mirrorlist">
-                <%= _('Pick Mirror') %>
-              </a>
-            </td>
-            <td>
-              <a href="http://download.opensuse.org/tumbleweed/iso/openSUSE-Tumbleweed-DVD-x86_64-Current.iso.sha256">
-                SHA256
-              </a>
-            </td>
-          </tr>
-          <tr>
-            <td><%= _('Network') %> CD/USB Stick</td>
-            <td>85MB</td>
-            <td>
-              <a href="http://download.opensuse.org/tumbleweed/iso/openSUSE-Tumbleweed-NET-x86_64-Current.iso">
-                <%= _('Direct Link') %>
-              </a>
-              |
-              <a href="http://download.opensuse.org/tumbleweed/iso/openSUSE-Tumbleweed-NET-x86_64-Current.iso.meta4">
-                Metalink
-              </a>
-              |
-              <a href="http://download.opensuse.org/tumbleweed/iso/openSUSE-Tumbleweed-NET-x86_64-Current.iso?mirrorlist">
-                <%= _('Pick Mirror') %>
-              </a>
-            </td>
-            <td>
-              <a href="http://download.opensuse.org/tumbleweed/iso/openSUSE-Tumbleweed-NET-x86_64-Current.iso.sha256">
-                SHA256
-              </a>
-            </td>
-          </tr>
-          <tr>
-            <td>Kubic DVD/USB Stick</td>
-            <td>1.6GB</td>
-            <td>
-              <a href="http://download.opensuse.org/tumbleweed/iso/openSUSE-Tumbleweed-Kubic-DVD-x86_64-Current.iso">
-                <%= _('Direct Link') %>
-              </a>
-              |
-              <a href="http://download.opensuse.org/tumbleweed/iso/openSUSE-Tumbleweed-Kubic-DVD-x86_64-Current.iso.meta4">
-                Metalink
-              </a>
-              |
-              <a href="http://download.opensuse.org/tumbleweed/iso/openSUSE-Tumbleweed-Kubic-DVD-x86_64-Current.iso?mirrorlist">
-                <%= _('Pick Mirror') %>
-              </a>
-            </td>
-            <td>
-              <a href="http://download.opensuse.org/tumbleweed/iso/openSUSE-Tumbleweed-Kubic-DVD-x86_64-Current.iso.sha256">
-                SHA256
-              </a>
-            </td>
-          </tr>
-        </tbody>
-      </table>
-      <p>
-        openSUSE Tumbleweed
-        <%= _('is also available on other architectures, such as Intel 32-bit (aka i586), AArch64 (aka ARMv8) and PPC64.') %>
-        <br>
-        <%= link_to _('Get openSUSE Tumbleweed for other architectures.'), tumbleweed_ports_distributions_path %>
-      </p>
-      <%= render "choosing_media" %>
-      <%= render "unsupported_live_media" %>
-      <%= render "tumbleweed_switch" %>
-      <%= render partial: 'documentation', locals: { distro: "Tumbleweed" } %>
-      <%= render "verify_download" %>
-      <%= render "requirements" %>
-    </div>
-=======
 <section class="my-5">
   <div class="container">
 
@@ -166,6 +69,20 @@
               <a href="http://download.opensuse.org/tumbleweed/iso/openSUSE-Tumbleweed-NET-x86_64-Current.iso.sha256" class="card-link"><%= _('Checksum') %></a>
             </div>
           </div><!-- /.card -->
+	  <div class="card">
+            <div class="card-block">
+              <h4 class="card-title">
+                <span class="typcn typcn-download-outline"></span>
+                <%= _("Kubic DVD/USB Stick") %> (1.6GB)
+              </h4>
+              <h6 class="card-subtitle mb-2 text-muted"><%= _("For CD and USB stick") %></h6>
+              <p class="card-text text-muted"><%= _("Downloads the installation system and all packages from online repositories. Suitable for installation or upgrade.") %></p>
+              <a href="http://download.opensuse.org/tumbleweed/iso/openSUSE-Tumbleweed-Kubic-x86_64-Current.iso" class="card-link"><%= _('Direct Link') %></a>
+              <a href="http://download.opensuse.org/tumbleweed/iso/openSUSE-Tumbleweed-Kubic-x86_64-Current.iso.meta4" class="card-link"><%= _('Metalink') %></a>
+              <a href="http://download.opensuse.org/tumbleweed/iso/openSUSE-Tumbleweed-Kubic-x86_64-Current.iso?mirrorlist" class="card-link"><%= _('Pick Mirror') %></a>
+              <a href="http://download.opensuse.org/tumbleweed/iso/openSUSE-Tumbleweed-Kubic-x86_64-Current.iso.sha256" class="card-link"><%= _('Checksum') %></a>
+            </div>
+          </div><!-- /.card -->
         </div><!-- /.card-deck -->
 
         <h3 class="my-3">i586</h3>
@@ -394,6 +311,5 @@
 <section class="my-5">
   <div class="container" role="main">
     <%= render "requirements" %>
->>>>>>> 6347a4ad
   </div>
 </section>