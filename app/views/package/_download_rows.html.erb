<% packages.flatten.sort_by(&:project).group_by(&:project).each do |result| %>
  <% if  result.first == distro[:project] || result.first == "#{distro[:project]}:NonFree"
    name = _("<b>official release</b>")
  elsif result.first == "#{distro[:project]}:Update"
    name = _("<b>official update</b>")
  else
    name = shorten result.first, 40
  end

  if result.last.first.package.nil?
    pkg_link = "https://build.opensuse.org/project/show/#{CGI.escape result.first}"
  else
    pkg_link =  "https://build.opensuse.org/package/show/#{CGI.escape result.first}/#{CGI.escape result.last.first.package}"
  end -%>
  
  <div class="card mb-2">
    <div class="card-block row">
      
      <div class="col-md-6">
        <%= link_to name, pkg_link %>
        <% if type.eql? 'official' %>
          <span class="badge badge-success"><%= _('Official') %></span>
        <% end %>
        <% if type.eql? 'experimental' %>
          <span class="badge badge-warning"><%= _('Experimental') %></span>
        <% end %>
        <% if type.eql? 'community' %>
          <span class="badge badge-danger"><%= _('Community') %></span>
        <% end %>
      </div><!-- /.col- -->
      
      <div class="col-md-2">
        <%# only use the latest version, obs bug: some outdated versions still listed. %>
        <% version = result.last.map{|r| r.version }.max %>
        <%= shorten version, 23 %>
      </div><!-- /.col- -->
      
      <div class="col-md-4 text-right">
        <% release = result.last.select{|r| r.version == version }.map{|v| "#{v.release}".sub(".", "").to_i}.max %>
        <% items = result.last.select{|r| r.version == version && "#{r.release}".sub(".", "").to_i == release } %>
        <% archs = items.map{|item| human_arch( item.arch ) }.uniq.sort %>
        <%  archs << _("Source") if archs.delete(_("Source")) %>

        <!-- 1-click install button -->
        <% if oneclick && distro[:project].match(/SUSE/) && !(archs.uniq == [_("Source")]) %>
          <% url = url_for :controller => 'download', :action => 'ymp_without_arch_and_version',
            :project => result.first, :repository => result.last.first.repository, :package => @pkgname,
            :base => result.last.first.baseproject, :query => @pkgname%>
          <a class="btn btn-sm btn-primary" href="<%= url %>"><span class="typcn typcn-flash-outline"></span> <%= _("1 Click Install") %></a>
        <% end %>

<<<<<<< HEAD
    <% release = result.last.select{|r| r.version == version }.map{|v| "#{v.release}".sub(".", "").to_i}.max %>
    <ul class="pkg-typ-options">
      <li><%= shorten version, 23 %></li>
      <% items = result.last.select{|r| r.version == version && "#{r.release}".sub(".", "").to_i == release } %>
      <% archs = items.map{|item| human_arch( item.arch ) }.uniq.sort %>
      <%  archs << _("Source") if archs.delete(_("Source")) %>
      <% archs.each do |arch| %>
        <% items.select{|item| human_arch( item.arch ) == arch}.each do |bin| %>
          <li><%= link_to human_arch( bin.arch ), "https://download.opensuse.org/repositories/" + bin.filepath  %> </li>
        <% end -%>
      <% end -%>
    </ul>
    <% if oneclick && distro[:project].match(/SUSE/) && !(archs.uniq == [_("Source")]) %>
      <% url = url_for :controller => 'download', :action => 'ymp_without_arch_and_version',
        :project => result.first, :repository => result.last.first.repository, :package => @pkgname,
        :base => result.last.first.baseproject, :query => @pkgname, :protocol => 'https' %>
      <a class="pkg-options-one-click" href="<%= url %>">1 Click Install</a>
    <% end %>
  </li>
=======
        <div class="btn-group">
          <button class="btn btn-sm btn-secondary dropdown-toggle" type="button" data-toggle="dropdown" aria-haspopup="true" aria-expanded="false">
            <span class="typcn typcn-download-outline"></span> Download
          </button>
          <div class="dropdown-menu dropdown-menu-right">
              <% archs.each do |arch| %>
                <% items.select{|item| human_arch( item.arch ) == arch}.each do |bin| %>
                  <%= link_to _(human_arch( bin.arch )), "http://download.opensuse.org/repositories/" + bin.filepath, :class => 'dropdown-item'  %>
                <% end -%>
              <% end -%>
          </div>
        </div>

      </div><!-- /.col- -->
    </div><!-- /.card-block -->
  </div><!-- /.card -->
>>>>>>> 6347a4ad
<% end -%><|MERGE_RESOLUTION|>--- conflicted
+++ resolved
@@ -49,27 +49,6 @@
           <a class="btn btn-sm btn-primary" href="<%= url %>"><span class="typcn typcn-flash-outline"></span> <%= _("1 Click Install") %></a>
         <% end %>
 
-<<<<<<< HEAD
-    <% release = result.last.select{|r| r.version == version }.map{|v| "#{v.release}".sub(".", "").to_i}.max %>
-    <ul class="pkg-typ-options">
-      <li><%= shorten version, 23 %></li>
-      <% items = result.last.select{|r| r.version == version && "#{r.release}".sub(".", "").to_i == release } %>
-      <% archs = items.map{|item| human_arch( item.arch ) }.uniq.sort %>
-      <%  archs << _("Source") if archs.delete(_("Source")) %>
-      <% archs.each do |arch| %>
-        <% items.select{|item| human_arch( item.arch ) == arch}.each do |bin| %>
-          <li><%= link_to human_arch( bin.arch ), "https://download.opensuse.org/repositories/" + bin.filepath  %> </li>
-        <% end -%>
-      <% end -%>
-    </ul>
-    <% if oneclick && distro[:project].match(/SUSE/) && !(archs.uniq == [_("Source")]) %>
-      <% url = url_for :controller => 'download', :action => 'ymp_without_arch_and_version',
-        :project => result.first, :repository => result.last.first.repository, :package => @pkgname,
-        :base => result.last.first.baseproject, :query => @pkgname, :protocol => 'https' %>
-      <a class="pkg-options-one-click" href="<%= url %>">1 Click Install</a>
-    <% end %>
-  </li>
-=======
         <div class="btn-group">
           <button class="btn btn-sm btn-secondary dropdown-toggle" type="button" data-toggle="dropdown" aria-haspopup="true" aria-expanded="false">
             <span class="typcn typcn-download-outline"></span> Download
@@ -86,5 +65,4 @@
       </div><!-- /.col- -->
     </div><!-- /.card-block -->
   </div><!-- /.card -->
->>>>>>> 6347a4ad
 <% end -%>