<footer>
    <div class="container-fluid">
      <div class="row footer-links-area">
        <div class="col-sm-5">
          <div class="row">
            <div class="col-xs-4">
              <ul>
                <li>
                  <a href="https://software.opensuse.org/">
                    <span lang="en">Get software</span>
                  </a>
                </li>
                <li>
                  <a href="https://en.opensuse.org/Main_Page">
                    <span lang="en">Wiki</span>
                  </a>
                </li>
                <li>
                  <a href="https://build.opensuse.org/">
                    <span lang="en">Build Service</span>
                  </a>
                </li>
              </ul>
            </div>
            <div class="col-xs-4">
              <ul>
                <li>
                  <a href="https://connect.opensuse.org/">
                    <span lang="en">Social Network</span>
                  </a>
                </li>
                <li>
                  <a href="https://news.opensuse.org/">
                    <span lang="en">News</span>
                  </a>
                </li>
                <li>
                  <a href="https://forums.opensuse.org/">
                    <span lang="en">Forums</span>
                  </a>
                </li>
              </ul>
            </div>
            <div class="col-xs-4">
              <ul>
                <li>
                  <a href="https://shop.opensuse.org/">
                    <span lang="en">Shop</span>
                  </a>
                </li>
                <li>
                  <a href="https://lizards.opensuse.org/">
                    <span lang="en">Blogs</span>
                  </a>
                </li>
                <li>
                  <a href="mailto:press@opensuse.org">
                    <span lang="en">Press</span>
                  </a>
                </li>
              </ul>
            </div>
          </div>
        </div>
        <div class="col-sm-5 col-sm-offset-2 social-networks">
          <a href="https://twitter.com/opensuse" target="_blank">
            <i class="fa fa-twitter-square"></i>
          </a>
          <a href="https://plus.google.com/+openSUSE/posts" target="_blank">
            <i class="fa fa-google-plus-square"></i>
          </a>
          <a href="https://www.facebook.com/en.openSUSE" target="_blank">
            <i class="fa fa-facebook-square"></i>
          </a>
          <a href="https://www.youtube.com/user/opensusetv" target="_blank">
            <i class="fa fa-youtube-square"></i>
          </a>
        </div>
      </div>
      <div class="blue-triangular-division wow slideInDown" style="visibility: visible; animation-name: slideInDown;"></div>
      <div class="row footer-sponsors-area text-center">
        <div class="col-sm-6 col-sm-offset-3">
          <h5 lang="en">Sponsored by:</h5>
          <a href="https://en.opensuse.org/Sponsors" target="_blank">
            <%= image_tag('jekyll/sponsors.jpg', alt: 'openSUSE Sponsor Logos') %>
          </a>
        </div>
        <div class="col-sm-3 text-left language-selector">
          <h5 lang="en">Change language</h5>
          <div class="dropup dropup_language-menu">
            <button class="btn btn-default dropdown-toggle" type="button" id="dropdownMenu1" data-toggle="dropdown" aria-haspopup="false" aria-expanded="false">
              <span class="selected-language">English</span>
              <span class="caret"></span>
            </button>
            <ul class="dropdown-menu languages" aria-labelledby="dropdownMenu1">
              <% LANGUAGES.sort.each do |lang| %>
<<<<<<< HEAD
                <li><a href="/?locale=<%= lang %>" class="change-language" data-language-value="<% lang %>"><%= LANGUAGE_NAMES[lang] %></a></li>
=======
                <li class="dropdown-item">
                  <%= link_to LANGUAGE_NAMES[lang], params.permit.merge(:locale => lang) %>
                </li>
>>>>>>> 7b7f838d
              <% end -%>
            </ul>
          </div>
        </div>
        <div class="clearfix"></div>
      </div>
      <!-- translators: just keep the Imprint link on the English version. It's only important for German actually -->
      <p class="text-center">© 2015-2017 SUSE LLC. <span lang="en">All Rights Reserved.</span> <a lang="en" href="https://en.opensuse.org/Imprint">Imprint.</a></p>
    </div>
  </footer><|MERGE_RESOLUTION|>--- conflicted
+++ resolved
@@ -94,13 +94,9 @@
             </button>
             <ul class="dropdown-menu languages" aria-labelledby="dropdownMenu1">
               <% LANGUAGES.sort.each do |lang| %>
-<<<<<<< HEAD
-                <li><a href="/?locale=<%= lang %>" class="change-language" data-language-value="<% lang %>"><%= LANGUAGE_NAMES[lang] %></a></li>
-=======
                 <li class="dropdown-item">
                   <%= link_to LANGUAGE_NAMES[lang], params.permit.merge(:locale => lang) %>
                 </li>
->>>>>>> 7b7f838d
               <% end -%>
             </ul>
           </div>
