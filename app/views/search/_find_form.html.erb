--- conflicted
+++ resolved
@@ -8,53 +8,11 @@
           <span class="hidden-xs-down"><%= _("Search") %></span>
         </button>
 
-<<<<<<< HEAD
-        <button type="button" class="btn btn-link" data-toggle="modal" data-target="#search-settings">
-=======
-        <button id="settings" type="button" class="btn btn-link" data-toggle="modal" data-target="#search-config-modal">
->>>>>>> d72fe620
+        <button id="settings" type="button" class="btn btn-link" data-toggle="modal" data-target="#search-settings">
             <span class="typcn typcn-lg typcn-spanner-outline"></span>
             <span class="hidden-xs-down"><%= _("Settings") %></span>
         </button>
       </div>
-<<<<<<< HEAD
-=======
-
-      <div class="modal fade" id="search-config-modal" tabindex="-1" role="dialog" aria-labelledby="exampleModalLabel" aria-hidden="true">
-        <div class="modal-dialog" role="document">
-          <div class="modal-content">
-            <div class="modal-header">
-              <h5 class="modal-title" id="exampleModalLabel"><%= _("Search settings") %></h5>
-              <button type="button" class="close" data-dismiss="modal" aria-label="Close">
-              <span aria-hidden="true">&times;</span>
-              </button>
-            </div>
-            <div class="modal-body form">
-              <%= hidden_field_tag("search_devel", "false") %>
-              <%= hidden_field_tag("search_unsupported", "false") %>
-
-              <div class="form-group row">
-                <label for="recipient-name" class="form-control-label col-sm-3 col-form-label"><%= _("Distribution:") %></label>
-                <% @distributions ||= Array.new %>
-                <div class="col-sm-9">
-                  <%= select_tag 'baseproject', options_for_select((@distributions.map{|d| [d[:name], d[:project]]} || ["ALL"]), baseproject), :class => 'form-control'%>
-                </div>
-              </div>
-
-              <div class="form-check">
-                <label class="form-check-label">
-                  <%= check_box_tag("search_devel", "true", @search_devel, {:id => "search_devel_checkbox" })  %>
-                  <%= _("Show development, language and debug packages") %>
-                </label>
-              </div>
-            </div>
-            <div class="modal-footer">
-                <button type="button" class="btn btn-primary" data-dismiss="modal">Done</button>
-            </div>
-          </div>
-        </div>
-      </div>
->>>>>>> d72fe620
     <% end -%>
   </div>
 </div>
