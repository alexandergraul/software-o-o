--- conflicted
+++ resolved
@@ -1,6 +1,5 @@
 <div class="search-box py-5">
   <div class="container">
-<<<<<<< HEAD
     <%= form_tag( {:controller => 'search', :action => :index}, :method => :get ) do %>
       <div class="d-flex justify-content-center">
         <%= text_field_tag 'q', @search_term, :size => 30, :id => "search-form", :class => 'form-control mr-2', :placeholder => _('Search packages...'), :autocomplete => "off", :autofocus => true %>
@@ -8,25 +7,11 @@
         <button type="submit" class="btn btn-primary mr-2 hidden-sm-down">
           <span class="typcn typcn-lg typcn-zoom-outline"></span>
           <span class="hidden-xs-down"><%= _("Search") %></span>
-=======
-    <%= form_tag( {:controller => 'search', :action => :index}, :method => :get, :class => 'd-sm-flex align-items-center' ) do %>
-      <%= text_field_tag 'q', @search_term, :size => 30, :id => "search-form", :class => 'form-control mr-2 mb-2', :placeholder => 'Search packages...', :autocomplete => "off", :autofocus => true %>
-
-      <div class="d-flex mb-2">
-        <button type="submit" class="btn btn-primary mr-2">
-          <span class="typcn typcn-lg typcn-zoom-outline"></span>
-          Search
->>>>>>> 3567b1bd
         </button>
 
         <button type="button" class="btn btn-link" data-toggle="modal" data-target="#search-config-modal">
-<<<<<<< HEAD
             <span class="typcn typcn-lg typcn-spanner-outline"></span>
             <span class="hidden-xs-down"><%= _("Settings") %></span>
-=======
-          <span class="typcn typcn-lg typcn-spanner-outline"></span>
-          Settings
->>>>>>> 3567b1bd
         </button>
       </div>
 
