--- conflicted
+++ resolved
@@ -116,13 +116,8 @@
   end
 
   def set_baseproject
-<<<<<<< HEAD
     unless (@distributions.blank? || @distributions.select{|d| d[:project] == cookies[:baseproject]}.blank?)
       @baseproject = cookies[:baseproject]
-=======
-    unless (@distributions.blank? || @distributions.select {|d| d[:project] == cookies[:search_baseproject]}.blank?)
-      @baseproject = cookies[:search_baseproject]
->>>>>>> 72ae9d14
     end
     @baseproject = "openSUSE:Leap:#{@stable_version}" if @baseproject.blank?
   end
@@ -188,7 +183,6 @@
 
   def set_search_options
     @search_term = params[:q] || ""
-<<<<<<< HEAD
     if !cookies[:baseproject].nil? && @distributions.select{ |d| d[:project] == cookies[:baseproject] }
       @baseproject = cookies[:baseproject]
     else
@@ -231,23 +225,6 @@
           p.project.include?("ARM") || p.project.include?("PowerPC") || p.project.include?("zSystems")
       end
     end
-=======
-    @baseproject = params[:baseproject] unless @distributions.select {|d| d[:project] == params[:baseproject]}.blank?
-    @search_devel = cookies[:search_devel] unless cookies[:search_devel].blank?
-    @search_devel = params[:search_devel] unless params[:search_devel].blank?
-    @search_unsupported = cookies[:search_unsupported] unless cookies[:search_unsupported].blank?
-    @search_unsupported = params[:search_unsupported] unless params[:search_unsupported].blank?
-    # FIXME: remove @search_unsupported when redesigning search options
-    @search_unsupported = "true"
-    @search_devel = (@search_devel == "true" ? true : false)
-    @search_project = params[:search_project]
-    @search_unsupported = (@search_unsupported == "true" ? true : false)
-    @exclude_debug = @search_devel ? false : true
-    @exclude_filter = @search_unsupported ? nil : 'home:'
-    cookies[:search_devel] = { :value => @search_devel, :expires => 1.year.from_now }
-    cookies[:search_unsupported] = { :value => @search_unsupported, :expires => 1.year.from_now }
-    cookies[:search_baseproject] = { :value => @baseproject, :expires => 1.year.from_now }
->>>>>>> 72ae9d14
   end
 
   # TODO: atm obs only offers appdata for Factory
