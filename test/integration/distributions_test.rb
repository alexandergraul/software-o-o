--- conflicted
+++ resolved
@@ -21,19 +21,11 @@
       travel_to Time.parse(date) do
         Rails.cache.delete('software-o-o/releases')
 
-<<<<<<< HEAD
         get '/distributions/leap'
         assert_includes body, 'openSUSE Leap 15.0'
         assert_includes body, 'Choosing Which Media to Download'
+        assert_match %r{assets\/distributions\/leap(.*)\.svg}, body
         assert_equal 200, status
-=======
-      get '/distributions/leap'
-      assert_includes body, 'openSUSE Leap 15.0'
-      assert_includes body, 'Choosing Which Media to Download'
-      assert_match %r{assets\/distributions\/leap(.*)\.svg}, body
-
-      assert_equal 200, status
->>>>>>> 00b71c72
 
         get '/distributions/testing'
         assert_redirected_to '/distributions/leap'
